--- conflicted
+++ resolved
@@ -169,7 +169,6 @@
                                                   [[122, 184], [28, 42]]]))
 
 
-<<<<<<< HEAD
 class transposeTests(unittest.TestCase):
     def testTranspose(self):
         t1 = TensorBase(np.array([[[3, 4], [5, 6]], [[7, 8], [1, 2]]]))
@@ -182,7 +181,7 @@
         out3 = syft.transpose(t1, 1, 2)
         self.assertTrue(np.array_equal(out3.data, np.array([[[3, 5], [4, 6]],
                                                             [[7, 1], [8, 2]]])))
-=======
+
 class unsqueezeTests(unittest.TestCase):
     def testUnsqueeze(self):
         t1 = TensorBase(np.arange(3 * 4 * 5).reshape((3, 4, 5)))
@@ -190,5 +189,4 @@
             out = syft.unsqueeze(t1, i)
             expected_shape = list(t1.data.shape)
             expected_shape.insert(i, 1)
-            self.assertTrue(np.array_equal(out.data.shape, expected_shape))
->>>>>>> eb0314d3
+            self.assertTrue(np.array_equal(out.data.shape, expected_shape))