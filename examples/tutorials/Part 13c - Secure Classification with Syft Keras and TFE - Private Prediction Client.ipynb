--- conflicted
+++ resolved
@@ -81,11 +81,7 @@
    "cell_type": "markdown",
    "metadata": {},
    "source": [
-<<<<<<< HEAD
-    "Before querying the model, you just have to connect to it. To do so, you can create a client. Then define the exact same three TFEWorkers (`alice`, `bob`, and `carol`) and cluster. Finally call `connect_to_model`.  This creates a TFE queueing server on the client side that connects to the queueing server set up by `model.serve()` in **Part 11b**. The queue will be responsible for secret sharing the plaintext data before submitting the shares in a prediction request."
-=======
-    "Before querying the model, you just have to connect to it. To do so, you can create a client. Then define the exact same three TFEWorkers (`alice`, `bob`, and `carol`). Finally call `connect_to_model`.  This creates a TFE queueing server on the client side that connects to the queueing server set up by `model.serve()` in **Part 13b**. The queue will be responsible for secret sharing the plaintext data before submitting the shares in a prediction request."
->>>>>>> 306d170b
+    "Before querying the model, you just have to connect to it. To do so, you can create a client. Then define the exact same three TFEWorkers (`alice`, `bob`, and `carol`) and cluster. Finally call `connect_to_model`.  This creates a TFE queueing server on the client side that connects to the queueing server set up by `model.serve()` in **Part 13b**. The queue will be responsible for secret sharing the plaintext data before submitting the shares in a prediction request."
    ]
   },
   {
