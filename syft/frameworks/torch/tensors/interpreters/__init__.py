from .pointer import PointerTensor  # noqa: F401
from .abstract import AbstractTensor  # noqa: F401
from .native import TorchTensor  # noqa: F401
from .precision import FixedPrecisionTensor  # noqa: F401
<<<<<<< HEAD
from .add import AdditiveSharingTensor  # noqa: F401
from .multi_pointer import MultiPointerTensor  # noqa: F401
from .autograd import AutogradTensor # noqa: F401
=======
from .additive_shared import AdditiveSharingTensor  # noqa: F401
from .multi_pointer import MultiPointerTensor  # noqa: F401
>>>>>>> 3ec9428f
<|MERGE_RESOLUTION|>--- conflicted
+++ resolved
@@ -2,11 +2,6 @@
 from .abstract import AbstractTensor  # noqa: F401
 from .native import TorchTensor  # noqa: F401
 from .precision import FixedPrecisionTensor  # noqa: F401
-<<<<<<< HEAD
-from .add import AdditiveSharingTensor  # noqa: F401
-from .multi_pointer import MultiPointerTensor  # noqa: F401
-from .autograd import AutogradTensor # noqa: F401
-=======
 from .additive_shared import AdditiveSharingTensor  # noqa: F401
 from .multi_pointer import MultiPointerTensor  # noqa: F401
->>>>>>> 3ec9428f
+from .autograd import AutogradTensor # noqa: F401