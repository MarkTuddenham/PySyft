import numpy as np
import syft

__all__ = [
    'equal', 'TensorBase',
]


def _ensure_ndarray(arr):
    if not isinstance(arr, np.ndarray):
        arr = np.array(arr)

    return arr


def _ensure_tensorbase(tensor):
    if not isinstance(tensor, TensorBase):
        tensor = TensorBase(tensor)

    return tensor


def equal(tensor1, tensor2):
    """Checks if two tensors are equal.

    Two tensors are considered equal if they are the same size and contain the same elements.

    Assumption:
    tensor1 and tensor2 are of type TensorBase.
    Non-TensorBase objects will be converted to TensorBase objects.
    """

    tensor1 = _ensure_tensorbase(tensor1)
    tensor2 = _ensure_tensorbase(tensor2)

    if tensor1.encrypted or tensor2.encrypted:
        return NotImplemented

    return tensor1.data.shape == tensor2.data.shape and np.allclose(tensor1.data, tensor2.data)


class TensorBase(object):
    """
    A base tensor class that performs basic element-wise operation such as
    addition, subtraction, multiplication and division, and also dot and matrix products.
    """

    def __init__(self, arr_like, encrypted=False):
        self.data = _ensure_ndarray(arr_like)
        self.encrypted = encrypted

    def __add__(self, tensor):
        """Performs element-wise addition between two tensors"""
        if self.encrypted:
            return NotImplemented

        tensor = _ensure_tensorbase(tensor)
        return TensorBase(self.data + tensor.data)

    def __iadd__(self, tensor):
        """Performs in place element-wise addition between two tensors"""
        if self.encrypted:
            return NotImplemented

        tensor = _ensure_tensorbase(tensor)
        self.data += tensor.data
        return self

    def __sub__(self, tensor):
        """Performs element-wise subtraction between two tensors"""
        if self.encrypted:
            return NotImplemented

        tensor = _ensure_tensorbase(tensor)
        return TensorBase(self.data - tensor.data)

    def __isub__(self, tensor):
        """Performs in place element-wise subtraction between two tensors"""
        if self.encrypted:
            return NotImplemented

        tensor = _ensure_tensorbase(tensor)
        self.data -= tensor.data
        return self

    def __eq__(self, tensor):
        """Checks if two tensors are equal"""
        if self.encrypted:
            return NotImplemented

        return syft.equal(self, tensor)

    def dot(self, tensor):
        """Returns inner product of two tensors"""
        if self.encrypted:
            return NotImplemented

        return syft.dot(self, tensor)

    def __matmul__(self, tensor):
        """Performs matrix multiplication between two tensors"""
        if self.encrypted:
            return NotImplemented

        return syft.matmul(self, tensor)

    def __mul__(self, tensor):
        """Performs element-wise multiplication between two tensors"""
        if self.encrypted:
            return NotImplemented

        tensor = _ensure_tensorbase(tensor)
        return TensorBase(self.data * tensor.data)

    def __imul__(self, tensor):
        """Performs in place element-wise multiplication between two tensors"""
        if self.encrypted:
            return NotImplemented

        tensor = _ensure_tensorbase(tensor)
        self.data *= tensor.data
        return self

    def __truediv__(self, tensor):
        """Performs element-wise division between two tensors"""
        if self.encrypted:
            return NotImplemented

        tensor = _ensure_tensorbase(tensor)
        return TensorBase(self.data / tensor.data)

    def __itruediv__(self, tensor):
        """Performs in place element-wise subtraction between two tensors"""
        if self.encrypted:
            return NotImplemented

        tensor = _ensure_tensorbase(tensor)
        self.data /= tensor.data
        return self

    def abs(self):
        """Returns absolute value of tensor as a new tensor"""
        if self.encrypted:
            return NotImplemented
        return np.absolute(self.data)
    
    def abs_(self):
        """Replaces tensor values with its absolute value"""
        if self.encrypted:
            return NotImplemented
        self.data=np.absolute(self.data)
        return self.data

    def shape(self):
        """Returns a tuple of input array dimensions."""
        if self.encrypted:
            return NotImplemented

        return self.data.shape

    def dim(self):
        """Returns an integer of the number of dimensions of this tensor."""
        if self.encrypted:
            return NotImplemented

        return self.data.ndim

    def sum(self, dim=None):
        """Returns the sum of all elements in the input array."""
        if self.encrypted:
            return NotImplemented

        if dim is None:
            return self.data.sum()
        else:
            return self.data.sum(axis=dim)

<<<<<<< HEAD
    def ceil_(self):
        """Returns the ceilling of the input tensor elementwise."""
        
        if self.encrypted:
            return NotImplemented
        self.data = np.ceil(self.data)
        return self
=======
def ceil(self):
    """Returns the ceilling of the input tensor elementwise."""
    
        if self.encrypted:
            return NotImplemented
        return np.ceil(self.data)
>>>>>>> 82678acd

     
    def addmm(self,tensor2,mat,beta=1,alpha=1):
        """Performs ((Mat*Beta)+((Tensor1.Tensor2)*Alpha)) and  returns the result as a Tensor
            Tensor1.Tensor2 is performed as Matrix product of two array The behavior depends on the arguments in the following way.
            *If both tensors are 1-dimensional, their dot product is returned.
            *If both arguments are 2-D they are multiplied like conventional matrices.
            *If either argument is N-D, N > 2, it is treated as a stack of matrices residing in the last two indexes and broadcast accordingly.
            *If the first argument is 1-D, it is promoted to a matrix by prepending a 1 to its dimensions. After matrix multiplication the prepended 1 is removed.
            *If the second argument is 1-D, it is promoted to a matrix by appending a 1 to its dimensions. After matrix multiplication the appended 1 is removed.
            """
        if self.encrypted or tensor2.encrypted or mat.encrypted:
            return NotImplemented
        else:
            return TensorBase(np.array((mat*beta)+((np.matmul(self.data,tensor2.data))*alpha)))

    def addmm_(self,tensor2,mat,beta=1,alpha=1):
        """Performs ((Mat*Beta)+((Tensor1.Tensor2)*Alpha)) and updates Tensor1 with result and reurns it
            Tensor1.Tensor2 is performed as Matrix product of two array The behavior depends on the arguments in the following way.
            *If both tensors are 1-dimensional, their dot product is returned.
            *If both arguments are 2-D they are multiplied like conventional matrices.
            *If either argument is N-D, N > 2, it is treated as a stack of matrices residing in the last two indexes and broadcast accordingly.
            *If the first argument is 1-D, it is promoted to a matrix by prepending a 1 to its dimensions. After matrix multiplication the prepended 1 is removed.
            *If the second argument is 1-D, it is promoted to a matrix by appending a 1 to its dimensions. After matrix multiplication the appended 1 is removed.
        """
        if self.encrypted or tensor2.encrypted or mat.encrypted:
            return NotImplemented
        else:
            self.data=np.array((mat*beta)+((np.matmul(self.data,tensor2.data))*alpha))
            return self

<|MERGE_RESOLUTION|>--- conflicted
+++ resolved
@@ -175,22 +175,14 @@
         else:
             return self.data.sum(axis=dim)
 
-<<<<<<< HEAD
-    def ceil_(self):
-        """Returns the ceilling of the input tensor elementwise."""
-        
-        if self.encrypted:
-            return NotImplemented
-        self.data = np.ceil(self.data)
-        return self
-=======
-def ceil(self):
+
+  def ceil(self):
     """Returns the ceilling of the input tensor elementwise."""
     
         if self.encrypted:
             return NotImplemented
         return np.ceil(self.data)
->>>>>>> 82678acd
+
 
      
     def addmm(self,tensor2,mat,beta=1,alpha=1):
