--- conflicted
+++ resolved
@@ -1160,7 +1160,6 @@
     def deserialize(b):
         return pickle.loads(b)
 
-<<<<<<< HEAD
     def remainder(self, divisor):
         """
         Computes the element-wise remainder of division.
@@ -1191,7 +1190,7 @@
             divisor = _ensure_tensorbase(divisor)
         self.data = np.remainder(self.data, divisor)
         return self
-=======
+
     def index_select(self, dim, index):
         """
         Returns a new Tensor which indexes the ``input`` Tensor along
@@ -1258,5 +1257,4 @@
         raise ValueError('vector dimensions {} not  \
             compatible with matrix {} '.format(tensorvector.data.shape, tensormat.data.shape))
     else:
-        return TensorBase(np.matmul(tensormat.data, tensorvector.data))
->>>>>>> 50c50da0
+        return TensorBase(np.matmul(tensormat.data, tensorvector.data))