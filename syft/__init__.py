"""Some syft imports..."""
# Major imports
from syft import frameworks
from syft import workers
from syft import codes
from syft import federated

import logging

logger = logging.getLogger(__name__)

# The purpose of the following import section is to increase the convenience of using
# PySyft by making it possible to import the most commonly used objects from syft
# directly (i.e., syft.TorchHook or syft.VirtualWorker or syft.LoggingTensor)

# Tensorflow / Keras dependencies
# Import Hooks

from syft import dependency_check

if dependency_check.keras_available:
    from syft.frameworks.keras import KerasHook
    from syft.workers import TFEWorker
else:
    logger.warning("Keras (Tensorflow) not available.")

# Pytorch dependencies
# Import Hook
from syft.frameworks.torch import TorchHook

# Import Tensor Types
from syft.frameworks.torch.tensors.decorators import LoggingTensor
from syft.frameworks.torch.tensors.interpreters import AdditiveSharingTensor
from syft.frameworks.torch.tensors.interpreters import MultiPointerTensor
from syft.frameworks.torch.tensors.interpreters import AutogradTensor
from syft.frameworks.torch.pointers import PointerTensor

# import other useful classes
from syft.frameworks.torch.federated import FederatedDataset, FederatedDataLoader, BaseDataset

# Import grids
from syft.grid import VirtualGrid

# Import federate learning objects
from syft.federated import Plan
from syft.federated import TrainConfig
from syft.federated import func2plan
from syft.federated import method2plan
from syft.federated import make_plan

# Import Worker Types
<<<<<<< HEAD
from syft.workers import TFECluster
from syft.workers import TFEWorker
=======
>>>>>>> 47f8bd75
from syft.workers import VirtualWorker


# Import Tensor Types
from syft.frameworks.torch.tensors.decorators import LoggingTensor
from syft.frameworks.torch.tensors.interpreters import AdditiveSharingTensor
from syft.frameworks.torch.tensors.interpreters import MultiPointerTensor
from syft.frameworks.torch.tensors.interpreters import AutogradTensor
from syft.frameworks.torch.tensors.interpreters import LargePrecisionTensor

from syft.frameworks.torch.pointers import ObjectPointer
from syft.frameworks.torch.pointers import CallablePointer
from syft.frameworks.torch.pointers import ObjectWrapper

# Import serialization tools
from syft import serde
from syft.serde import torch_serde

# import functions
from syft.frameworks.torch.functions import combine_pointers

__all__ = [
    "frameworks",
    "workers",
    "serde",
    "torch_serde",
    "TorchHook",
    "VirtualWorker",
    "Plan",
    "codes",
    "LoggingTensor",
    "PointerTensor",
    "VirtualGrid",
    "ObjectWrapper",
    "LargePrecisionTensor",
]

local_worker = None
torch = None

if "ID_PROVIDER" not in globals():
    from syft.generic import IdProvider

    ID_PROVIDER = IdProvider()


def create_sandbox(gbs, verbose=True, download_data=True):
    """There's some boilerplate stuff that most people who are
    just playing around would like to have. This will create
    that for you"""

    try:
        torch = gbs["torch"]
    except:
        torch = gbs["th"]

    global hook
    global bob
    global theo
    global alice
    global andy
    global jason
    global jon

    if download_data:  # pragma: no cover
        from sklearn.datasets import load_boston
        from sklearn.datasets import load_breast_cancer
        from sklearn.datasets import load_digits
        from sklearn.datasets import load_diabetes
        from sklearn.datasets import load_iris
        from sklearn.datasets import load_wine
        from sklearn.datasets import load_linnerud

        def load_sklearn(func, *tags):
            dataset = func()
            data = (
                torch.tensor(dataset["data"])
                .float()
                .tag(*(list(tags) + ["#data"] + dataset["DESCR"].split("\n")[0].lower().split(" ")))
                .describe(dataset["DESCR"])
            )
            target = (
                torch.tensor(dataset["target"])
                .float()
                .tag(
                    *(list(tags) + ["#target"] + dataset["DESCR"].split("\n")[0].lower().split(" "))
                )
                .describe(dataset["DESCR"])
            )

            return data, target

        def distribute_dataset(data, workers):
            batch_size = int(data.shape[0] / len(workers))
            n_batches = len(workers)
            for batch_i in range(n_batches - 1):
                batch = data[batch_i * batch_size : (batch_i + 1) * batch_size]
                batch.tags = data.tags
                batch.description = data.description
                ptr = batch.send(workers[batch_i])
                ptr.child.garbage_collect_data = False

            batch = data[(n_batches - 1) * batch_size :]
            batch.tags = data.tags
            batch.description = data.description
            ptr = batch.send(workers[n_batches - 1])
            ptr.child.garbage_collect_data = False

    print("Setting up Sandbox...")

    if verbose:
        print("\t- Hooking PyTorch")
    hook = TorchHook(torch)

    if verbose:
        print("\t- Creating Virtual Workers:")
        print("\t\t- bob")
    bob = VirtualWorker(hook, id="bob")
    if verbose:
        print("\t\t- theo")
    theo = VirtualWorker(hook, id="theo")
    if verbose:
        print("\t\t- jason")
    jason = VirtualWorker(hook, id="jason")
    if verbose:
        print("\t\t- alice")
    alice = VirtualWorker(hook, id="alice")
    if verbose:
        print("\t\t- andy")
    andy = VirtualWorker(hook, id="andy")
    if verbose:
        print("\t\t- jon")
    jon = VirtualWorker(hook, id="jon")

    if verbose:
        print("\tStoring hook and workers as global variables...")
    gbs["hook"] = hook
    gbs["bob"] = bob
    gbs["theo"] = theo
    gbs["jason"] = jason
    gbs["alice"] = alice
    gbs["andy"] = andy
    gbs["jon"] = jon

    gbs["workers"] = [bob, theo, jason, alice, andy, jon]

    if download_data:  # pragma: no cover

        if verbose:
            print("\tLoading datasets from SciKit Learn...")
            print("\t\t- Boston Housing Dataset")
        boston = load_sklearn(load_boston, *["#boston", "#housing", "#boston_housing"])
        if verbose:
            print("\t\t- Diabetes Dataset")
        diabetes = load_sklearn(load_diabetes, *["#diabetes"])
        if verbose:
            print("\t\t- Breast Cancer Dataset")
        breast_cancer = load_sklearn(load_breast_cancer)
        if verbose:
            print("\t- Digits Dataset")
        digits = load_sklearn(load_digits)
        if verbose:
            print("\t\t- Iris Dataset")
        iris = load_sklearn(load_iris)
        if verbose:
            print("\t\t- Wine Dataset")
        wine = load_sklearn(load_wine)
        if verbose:
            print("\t\t- Linnerud Dataset")
        linnerud = load_sklearn(load_linnerud)

        workers = [bob, theo, jason, alice, andy, jon]

        if verbose:
            print("\tDistributing Datasets Amongst Workers...")
        distribute_dataset(boston[0], workers)
        distribute_dataset(boston[1], workers)
        distribute_dataset(diabetes[0], workers)
        distribute_dataset(diabetes[1], workers)
        distribute_dataset(breast_cancer[0], workers)
        distribute_dataset(breast_cancer[1], workers)
        distribute_dataset(digits[0], workers)
        distribute_dataset(digits[1], workers)
        distribute_dataset(iris[0], workers)
        distribute_dataset(iris[1], workers)
        distribute_dataset(wine[0], workers)
        distribute_dataset(wine[1], workers)
        distribute_dataset(linnerud[0], workers)
        distribute_dataset(linnerud[1], workers)

    if verbose:
        print("\tCollecting workers into a VirtualGrid...")
    _grid = VirtualGrid(*gbs["workers"])
    gbs["grid"] = _grid

    print("Done!")<|MERGE_RESOLUTION|>--- conflicted
+++ resolved
@@ -49,11 +49,8 @@
 from syft.federated import make_plan
 
 # Import Worker Types
-<<<<<<< HEAD
 from syft.workers import TFECluster
 from syft.workers import TFEWorker
-=======
->>>>>>> 47f8bd75
 from syft.workers import VirtualWorker
 
 
