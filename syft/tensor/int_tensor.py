--- conflicted
+++ resolved
@@ -48,7 +48,7 @@
         """
         return self.no_params_func("abs_", return_response=True)
 
-<<<<<<< HEAD
+
     def max_(self, other):
         """
         Performs inline element-wise max comparison of the input tensors 
@@ -65,7 +65,7 @@
             Output tensor
         """
         return self.params_func("max_", [other.id], return_response=True)
-=======
+
     def acos(self):
         """
         Returns a new tensor with the arccosine of the elements of input.
@@ -77,7 +77,6 @@
             Output tensor
         """
         return self.no_params_func("acos", return_response=True, return_type='FloatTensor')
->>>>>>> ee249d32
 
     def cos(self):
         """
